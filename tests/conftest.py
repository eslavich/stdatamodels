--- conflicted
+++ resolved
@@ -40,10 +40,5 @@
     Make sure the environment doesn't initially contain these so
     that test results are consistent.
     """
-<<<<<<< HEAD
-    for var in ["PASS_INVALID_VALUES", "STRICT_VALIDATION", "VALIDATE_ON_ASSIGNMENT"]:
-        monkeypatch.delenv(var, raising=False)
-=======
-    for var in ["PASS_INVALID_VALUES", "STRICT_VALIDATION", "SKIP_FITS_UPDATE"]:
-        monkeypatch.delenv(var, raising=False)
->>>>>>> b293626f
+    for var in ["PASS_INVALID_VALUES", "STRICT_VALIDATION", "SKIP_FITS_UPDATE", "VALIDATE_ON_ASSIGNMENT"]:
+        monkeypatch.delenv(var, raising=False)